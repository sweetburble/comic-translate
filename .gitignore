--- conflicted
+++ resolved
@@ -12,14 +12,12 @@
 .venv
 env/
 venv/
-<<<<<<< HEAD
-comic-translate-venv/
-.idea
-modules/sys_prompt.py
-=======
-
 # uv
 .python-version
 pyproject.toml
 uv.lock
->>>>>>> 5959ad8e
+
+# 직접 추가
+comic-translate-venv/
+.idea
+modules/sys_prompt.py