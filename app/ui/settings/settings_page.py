--- conflicted
+++ resolved
@@ -13,17 +13,12 @@
 }
 
 TRANSLATOR_MIGRATIONS = {
-<<<<<<< HEAD
-    "GPT-4o": "GPT-4.1",
-    "GPT-4o mini": "GPT-4.1-mini",
-=======
     "GPT-4o":              "GPT-4.1",
     "GPT-4o mini":         "GPT-4.1-mini",
     "Gemini-2.0-Flash":    "Gemini-2.5-Flash",
     "Gemini-2.0-Pro":      "Gemini-2.5-Flash",
     "Gemini-2.5-Pro":      "Gemini-2.5-Flash",
     "Claude-3-Opus":       "Claude-4-Sonnet",
->>>>>>> f90a9a50
 }
 
 INPAINTER_MIGRATIONS = {
