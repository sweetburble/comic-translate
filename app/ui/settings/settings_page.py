--- conflicted
+++ resolved
@@ -20,12 +20,8 @@
     "Gemini-2.5-Pro":      "Gemini-Flash-Latest",
     "Claude-3-Opus":       "Claude-4.5-Sonnet",
     "Claude-4-Sonnet":     "Claude-4.5-Sonnet",
-<<<<<<< HEAD
-    "Claude-3-Haiku":    "Claude-4.5-Sonnet",
-=======
     "Claude-3-Haiku":    "Claude-4.5-Haiku",
     "Claude-3.5-Haiku":   "Claude-4.5-Haiku",
->>>>>>> 93103268
 }
 
 INPAINTER_MIGRATIONS = {
