--- conflicted
+++ resolved
@@ -55,19 +55,9 @@
         Returns:
             List of updated TextBlock objects with translations
         """
-<<<<<<< HEAD
-        try:
-            entire_raw_text = get_raw_text(blk_list)
-            system_prompt = get_system_prompt(self.source_lang, self.target_lang)
-            user_prompt = f"{extra_context}\nMake the translation sound as natural as possible.\nTranslate this:\n{entire_raw_text}"
-            
-            entire_translated_text = self._perform_translation(user_prompt, system_prompt, image)
-            set_texts_from_json(blk_list, entire_translated_text)
-=======
         entire_raw_text = get_raw_text(blk_list)
-        system_prompt = self.get_system_prompt(self.source_lang, self.target_lang)
+        system_prompt = get_system_prompt(self.source_lang, self.target_lang)
         user_prompt = f"{extra_context}\nMake the translation sound as natural as possible.\nTranslate this:\n{entire_raw_text}"
->>>>>>> 58adc371
         
         entire_translated_text = self._perform_translation(user_prompt, system_prompt, image)
         set_texts_from_json(blk_list, entire_translated_text)
