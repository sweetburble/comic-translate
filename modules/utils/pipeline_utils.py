--- conflicted
+++ resolved
@@ -212,12 +212,7 @@
     # Microsoft OCR: needs api_key_ocr and endpoint
     if ocr_tool == tr("Microsoft OCR"):
         service = tr("Microsoft Azure")
-<<<<<<< HEAD
-        if not ((credentials.get(service, {}).get('api_key_ocr') and
-                 credentials.get(service, {}).get('endpoint'))):
-=======
         if not has_all_credentials(service, ['api_key_ocr', 'endpoint']):
->>>>>>> 02a94832
             Messages.show_signup_or_credentials_error(main_page)
             return False
 
