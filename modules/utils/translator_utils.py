--- conflicted
+++ resolved
@@ -15,18 +15,11 @@
     "GPT-4.1": "gpt-4.1",
     "GPT-4.1-mini": "gpt-4.1-mini",
     "Claude-4.5-Sonnet": "claude-sonnet-4-5-20250929",
-<<<<<<< HEAD
-    "Claude-3.5-Haiku": "claude-3-5-haiku-20241022",
+    "Claude-3.5-Haiku": "claude-haiku-4-5-20251001",
     "Gemini-Flash-Lite-Latest": "gemini-flash-lite-latest",
     "Gemini-Flash-Latest": "gemini-flash-latest",
     "Gemini-2.5-Pro": "gemini-2.5-pro",
     "Grok-4-fast-non-reasoning": "grok-4-fast-non-reasoning"
-=======
-    "Claude-4.5-Haiku": "claude-haiku-4-5-20251001",
-    "Gemini-2.0-Flash": "gemini-2.0-flash",
-    "Gemini-2.5-Flash": "gemini-2.5-flash",
-    "Gemini-2.5-Pro": "gemini-2.5-pro"
->>>>>>> 93103268
 }
 
 def encode_image_array(img_array: np.ndarray):
