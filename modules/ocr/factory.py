import json
import hashlib

from .base import OCREngine
from .microsoft_ocr import MicrosoftOCR
from .google_ocr import GoogleOCR
from .gpt_ocr import GPTOCR
from .rapid_ocr import RapidOCREngine
from .manga_ocr.engine import MangaOCREngine
from .pororo.engine import PororoOCREngine
from .doctr_ocr import DocTROCR
from .gemini_ocr import GeminiOCR
from ..utils.device import resolve_device

class OCRFactory:
    """Factory for creating appropriate OCR engines based on settings."""
    
    _engines = {}  # Cache of created engines

    LLM_ENGINE_IDENTIFIERS = {
        "GPT": GPTOCR,
        "Gemini": GeminiOCR,
    }
    
    @classmethod
    def create_engine(cls, settings, source_lang_english: str, ocr_model: str) -> OCREngine:
        """
        Create or retrieve an appropriate OCR engine based on settings.
        
        Args:
            settings: Settings object with OCR configuration
            source_lang_english: Source language in English
            ocr_model: OCR model to use
            
        Returns:
            Appropriate OCR engine instance
        """
        # Create a cache key based on model and language
        cache_key = cls._create_cache_key(ocr_model, source_lang_english, settings)
        
        # Return cached engine if available
        if cache_key in cls._engines:
            return cls._engines[cache_key]
        
        # Create engine based on model or language
        engine = cls._create_new_engine(settings, source_lang_english, ocr_model)
        cls._engines[cache_key] = engine
        return engine
    
    @classmethod
    def _create_cache_key(cls, ocr_key: str,
                        source_lang: str,
                        settings) -> str:
        """
        Build a cache key for all ocr engines.

        - Always includes per-ocr credentials (if available),
          so changing any API key, URL, region, etc. triggers a new engine.
        - For LLM engines, also includes all LLM-specific settings
          (temperature, top_p, context, etc.).
        - The cache key is a hash of these dynamic values, combined with
          the ocr key and source language.
        - If no dynamic values are found, falls back to a simple key
          based on ocr and source language.
        """
        base = f"{ocr_key}_{source_lang}"

        # Gather any dynamic bits we care about:
        extras = {}

        # Always grab credentials for this service (if any)
        creds = settings.get_credentials(ocr_key)
        if creds:
            extras["credentials"] = creds

        # The LLM OCR engines currently don't use the settings in the LLMs tab
        # so exclude this for now

        # # If it's an LLM, also grab the llm settings
        # is_llm = any(identifier in ocr_key
        #              for identifier in cls.LLM_ENGINE_IDENTIFIERS)
        # if is_llm:
        #     extras["llm"] = settings.get_llm_settings()

        if not extras:
            return base

        # Otherwise, hash the combined extras dict
        extras_json = json.dumps(
            extras,
            sort_keys=True,
            separators=(",", ":"),
            default=str
        )
        digest = hashlib.sha256(extras_json.encode("utf-8")).hexdigest()

        # Append the fingerprint
        return f"{base}_{digest}"
    
    @classmethod
    def _create_new_engine(cls, settings, source_lang_english: str, ocr_model: str) -> OCREngine:
        """Create a new OCR engine instance based on model and language."""
        
        # Model-specific factory functions
        general = {
            'Microsoft OCR': cls._create_microsoft_ocr,
            'Google Cloud Vision': cls._create_google_ocr,
            'GPT-4.1-mini': lambda s: cls._create_gpt_ocr(s, ocr_model),
<<<<<<< HEAD
            'Gemini-2.5-Flash-Lite': lambda s: cls._create_gemini_ocr(s, ocr_model),
            'Gemini-2.5-Flash': lambda s: cls._create_gemini_ocr(s, ocr_model)
=======
            'Gemini-2.0-Flash': lambda s: cls._create_gemini_ocr(s, ocr_model),
>>>>>>> 5c99fc33
        }
        
        # Language-specific factory functions (for Default model)
        language_factories = {
            # 'Japanese': cls._create_manga_ocr,
            'Japanese': lambda s: cls._create_paddle_ocr(s, 'japan'),
            'Korean': cls._create_pororo_ocr,
            'Chinese': lambda s: cls._create_rapid_ocr(s, 'ch'),
            'Russian': lambda s: cls._create_rapid_ocr(s, 'ru'),
        }
        
        # Check if we have a specific model factory
        if ocr_model in general:
            return general[ocr_model](settings)
        
        # For Default, use language-specific engines
        if ocr_model == 'Default' and source_lang_english in language_factories:
            return language_factories[source_lang_english](settings)
        
        # Fallback to doctr for any other language
        return cls._create_doctr_ocr(settings)
    
    @staticmethod
    def _create_microsoft_ocr(settings) -> OCREngine:
        credentials = settings.get_credentials(settings.ui.tr("Microsoft Azure"))
        engine = MicrosoftOCR()
        engine.initialize(
            api_key=credentials['api_key_ocr'],
            endpoint=credentials['endpoint']
        )
        return engine
    
    @staticmethod
    def _create_google_ocr(settings) -> OCREngine:
        credentials = settings.get_credentials(settings.ui.tr("Google Cloud"))
        engine = GoogleOCR()
        engine.initialize(api_key=credentials['api_key'])
        return engine
    
    @staticmethod
    def _create_gpt_ocr(settings, model) -> OCREngine:
        credentials = settings.get_credentials(settings.ui.tr("Open AI GPT"))
        api_key = credentials.get('api_key', '')
        engine = GPTOCR()
        engine.initialize(api_key=api_key, model=model)
        return engine
    
    @staticmethod
    def _create_manga_ocr(settings) -> OCREngine:
        device = resolve_device(settings.is_gpu_enabled())
        engine = MangaOCREngine()
        engine.initialize(device=device)
        return engine
    
    @staticmethod
    def _create_pororo_ocr(settings) -> OCREngine:
        engine = PororoOCREngine()
        engine.initialize()
        return engine
    
    @staticmethod
    def _create_rapid_ocr(settings, lang: str) -> OCREngine:
        engine = RapidOCREngine()
        engine.initialize(lang=lang, use_gpu=settings.is_gpu_enabled())
        return engine
    
    @staticmethod
    def _create_doctr_ocr(settings) -> OCREngine:
        device = resolve_device(settings.is_gpu_enabled())
        engine = DocTROCR()
        engine.initialize(device=device)
        return engine
    
    @staticmethod
    def _create_gemini_ocr(settings, model) -> OCREngine:
        engine = GeminiOCR()
        engine.initialize(settings, model)
        return engine<|MERGE_RESOLUTION|>--- conflicted
+++ resolved
@@ -106,12 +106,8 @@
             'Microsoft OCR': cls._create_microsoft_ocr,
             'Google Cloud Vision': cls._create_google_ocr,
             'GPT-4.1-mini': lambda s: cls._create_gpt_ocr(s, ocr_model),
-<<<<<<< HEAD
             'Gemini-2.5-Flash-Lite': lambda s: cls._create_gemini_ocr(s, ocr_model),
             'Gemini-2.5-Flash': lambda s: cls._create_gemini_ocr(s, ocr_model)
-=======
-            'Gemini-2.0-Flash': lambda s: cls._create_gemini_ocr(s, ocr_model),
->>>>>>> 5c99fc33
         }
         
         # Language-specific factory functions (for Default model)
