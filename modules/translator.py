import numpy as np
from typing import List
from .utils.textblock import TextBlock
from .rendering.render import cv2_to_pil
from .utils.translator_utils import encode_image_array, get_raw_text, set_texts_from_json, get_llm_client
from .utils.pipeline_utils import get_language_code
from deep_translator import GoogleTranslator, YandexTranslator, MicrosoftTranslator
import deepl

from .sys_prompt import get_system_prompt


class Translator:
    def __init__(self, main_page, source_lang: str = "", target_lang: str = ""):
        self.main_page = main_page
        self.settings = main_page.settings_page

        self.translator_key = self.get_translator_key(self.settings.get_tool_selection('translator'))

        self.source_lang = source_lang 
        self.source_lang_en = self.get_english_lang(main_page, self.source_lang)
        self.target_lang = target_lang
        self.target_lang_en = self.get_english_lang(main_page, self.target_lang)

        self.api_key = self.get_api_key(self.translator_key)
        self.api_url = self.get_api_url(self.translator_key)
        self.client = get_llm_client(self.translator_key, self.api_key, self.api_url)

        self.img_as_llm_input = self.settings.get_llm_settings()['image_input_enabled']

    def get_translator_key(self, localized_translator: str) -> str:
        # Map localized translator names to keys
        translator_map = {
            self.settings.ui.tr("Custom"): "Custom",
            self.settings.ui.tr("Deepseek-v3"): "Deepseek-v3",
            self.settings.ui.tr("GPT-4o"): "GPT-4o",
            self.settings.ui.tr("GPT-4o mini"): "GPT-4o mini",
            self.settings.ui.tr("Claude-3-Opus"): "Claude-3-Opus",
            self.settings.ui.tr("Claude-3.5-Sonnet"): "Claude-3.5-Sonnet",
            self.settings.ui.tr("Claude-3-Haiku"): "Claude-3-Haiku",
            self.settings.ui.tr("Gemini-2.0-Flash"): "Gemini-2.0-Flash",
            self.settings.ui.tr("Gemini-1.5-Pro"): "Gemini-1.5-Pro",
            self.settings.ui.tr("Google Translate"): "Google Translate",
            self.settings.ui.tr("Microsoft Translator"): "Microsoft Translator",
            self.settings.ui.tr("DeepL"): "DeepL",
            self.settings.ui.tr("Yandex"): "Yandex"
        }
        return translator_map.get(localized_translator, localized_translator)

    def get_english_lang(self, main_page, translated_lang: str) -> str:
        return main_page.lang_mapping.get(translated_lang, translated_lang)

    def get_llm_model(self, translator_key: str):
        credentials = self.settings.get_credentials()
        custom_model = credentials.get(self.settings.ui.tr('Custom'), {}).get('model', '')

        model_map = {
            "Custom": custom_model,
            "Deepseek-v3": "deepseek-v3", 
            "GPT-4o": "gpt-4o",
            "GPT-4o mini": "gpt-4o-mini",
            "Claude-3-Opus": "claude-3-opus-20240229",
            "Claude-3.5-Sonnet": "claude-3-5-sonnet-20241022",
            "Claude-3-Haiku": "claude-3-haiku-20240307",
            "Gemini-2.0-Flash": "gemini-2.0-flash-exp",
            "Gemini-1.5-Pro": "gemini-1.5-pro-latest"
        }
        return model_map.get(translator_key)
<<<<<<< HEAD

=======
        
    def get_system_prompt(self, source_lang: str, target_lang: str):
        return f"""You are an expert translator who translates {source_lang} to {target_lang}. You pay attention to style, formality, idioms, slang etc and try to convey it in the way a {target_lang} speaker would understand.
        BE MORE NATURAL. NEVER USE 당신, 그녀, 그 or its Japanese equivalents.
        Specifically, you will be translating text OCR'd from a comic. The OCR is not perfect and as such you may receive text with typos or other mistakes.
        To aid you and provide context, You may be given the image of the page and/or extra context about the comic. You will be given a json string of the detected text blocks and the text to translate. Return the json string with the texts translated. DO NOT translate the keys of the json. For each block:
        - If it's already in {target_lang} or looks like gibberish, OUTPUT IT AS IT IS instead
        - DO NOT give explanations
        Do Your Best! I'm really counting on you."""
    
>>>>>>> 553dadec
    def get_deepseek_translation(self, user_prompt: str, system_prompt: str):
        message = [
            {"role": "system", "content": [{"type": "text", "text": system_prompt}]},
            {"role": "user", "content": [{"type": "text", "text": user_prompt}]}
        ]

        response = self.client.chat.completions.create(
            model="deepseek-chat",
            messages=message,
            temperature=0.7,
            max_tokens=1000,
        )
        translated = response.choices[0].message.content
        return translated
    
    def get_gpt_translation(self, user_prompt: str, model: str, system_prompt: str, image: np.ndarray):
        encoded_image = encode_image_array(image)

        if self.img_as_llm_input:
            message = [
                    {"role": "system", "content": [{"type": "text", "text": system_prompt}]},
                    {"role": "user", "content": [{"type": "text", "text": user_prompt}, {"type": "image_url", "image_url": {"url": f"data:image/png;base64,{encoded_image}"}}]}
                ]
        else:
            message = [
                    {"role": "system", "content": [{"type": "text", "text": system_prompt}]},
                    {"role": "user", "content": [{"type": "text", "text": user_prompt}]}
                ]

        response = self.client.chat.completions.create(
            model=model,
            messages=message,
            temperature=1,
            max_tokens=5000,
        )

        translated = response.choices[0].message.content
        return translated
    
    def get_claude_translation(self, user_prompt: str, model: str, system_prompt: str, image: np.ndarray):
        encoded_image = encode_image_array(image)
        media_type = "image/png"

        if self.img_as_llm_input:
            message = [
                {"role": "user", "content": [{"type": "text", "text": user_prompt}, {"type": "image", "source": {"type": "base64", "media_type": media_type, "data": encoded_image}}]}
            ]
        else:
            message = [{"role": "user", "content": [{"type": "text", "text": user_prompt}]}]

        response = self.client.messages.create(
            model = model,
            system = system_prompt,
            messages=message,
            temperature=1,
            max_tokens=5000,
        )
        translated = response.content[0].text
        return translated
    
    def get_gemini_translation(self, user_prompt: str, model: str, system_prompt: str, image):

        generation_config = {
            "temperature": 1,
            "top_p": 0.95,
            "top_k": 5,
            "max_output_tokens": 5000,
            }
        
        safety_settings = [
            {
                "category": "HARM_CATEGORY_HARASSMENT",
                "threshold": "BLOCK_NONE" 
                },
            {
                "category": "HARM_CATEGORY_HATE_SPEECH",
                "threshold": "BLOCK_NONE" 
                },
            {
                "category": "HARM_CATEGORY_SEXUALLY_EXPLICIT",
                "threshold": "BLOCK_NONE" 
                },
            {
                "category": "HARM_CATEGORY_DANGEROUS_CONTENT",
                "threshold": "BLOCK_NONE" 
                },
        ]

        model_instance = self.client.GenerativeModel(model_name = model, generation_config=generation_config, system_instruction=system_prompt, safety_settings=safety_settings)
        chat = model_instance.start_chat(history=[])
        if self.img_as_llm_input:
            chat.send_message([image, user_prompt])
        else:
            chat.send_message([user_prompt])
        response = chat.last.text

        return response
    
    def translate(self, blk_list: List[TextBlock], image: np.ndarray, extra_context: str):
        source_lang_code = get_language_code(self.source_lang_en)
        target_lang_code = get_language_code(self.target_lang_en)

        # Non LLM Based
        if self.translator_key in ["Google Translate", "DeepL", "Yandex", "Microsoft Translator"]:
            for blk in blk_list:
                text = blk.text.replace(" ", "") if 'zh' in source_lang_code.lower() or source_lang_code.lower() == 'ja' else blk.text
                if self.translator_key == "Google Translate":
                    translation = GoogleTranslator(source='auto', target=target_lang_code).translate(text)
                elif self.translator_key == "Yandex":
                    translation = YandexTranslator(source='auto', target=target_lang_code, api_key=self.api_key).translate(text)
                elif self.translator_key == "Microsoft Translator":
                    credentials = self.settings.get_credentials("Microsoft Azure")
                    region = credentials['region_translator']
                    translation = MicrosoftTranslator(source_lang_code, target_lang_code, self.api_key, region).translate(text)
                else:  # DeepL
                    trans = deepl.Translator(self.api_key)
                    if self.target_lang == self.main_page.tr("Simplified Chinese"):
                        result = trans.translate_text(text, source_lang=source_lang_code, target_lang="zh")
                    elif self.target_lang == self.main_page.tr("English"):
                        result = trans.translate_text(text, source_lang=source_lang_code, target_lang="EN-US")
                    else:
                        result = trans.translate_text(text, source_lang=source_lang_code, target_lang=target_lang_code)
                    translation = result.text

                if translation is not None:
                    blk.translation = translation
        
        # Handle LLM based translations
        else:
            model = self.get_llm_model(self.translator_key)
            entire_raw_text = get_raw_text(blk_list)
            system_prompt = get_system_prompt(self.source_lang, self.target_lang)
            user_prompt = f"{extra_context}\nMake the translation sound as natural as possible.\nTranslate this:\n{entire_raw_text}"

            if 'Custom' in self.translator_key:
                entire_translated_text = self.get_gpt_translation(user_prompt, model, system_prompt, image)
            elif 'Deepseek' in self.translator_key:
                entire_translated_text = self.get_deepseek_translation(user_prompt, system_prompt)
            elif 'GPT' in self.translator_key:
                entire_translated_text = self.get_gpt_translation(user_prompt, model, system_prompt, image)
            elif 'Claude' in self.translator_key:
                entire_translated_text = self.get_claude_translation(user_prompt, model, system_prompt, image)
            elif 'Gemini' in self.translator_key:
                image = cv2_to_pil(image)
                entire_translated_text = self.get_gemini_translation(user_prompt, model, system_prompt, image)

            set_texts_from_json(blk_list, entire_translated_text)

        return blk_list
    
    def get_api_key(self, translator_key: str):
        credentials = self.settings.get_credentials()

        api_key = ""

        if 'Custom' in translator_key:
            api_key = credentials.get(self.settings.ui.tr('Custom'), {}).get('api_key', "")
        elif 'Deepseek' in translator_key:
            api_key = credentials.get(self.settings.ui.tr('Deepseek'), {}).get('api_key', "")
        elif 'GPT' in translator_key:
            api_key = credentials.get(self.settings.ui.tr('Open AI GPT'), {}).get('api_key', "")
        elif 'Claude' in translator_key:
            api_key = credentials.get(self.settings.ui.tr('Anthropic Claude'), {}).get('api_key', "")
        elif 'Gemini' in translator_key:
            api_key = credentials.get(self.settings.ui.tr('Google Gemini'), {}).get('api_key', "")
        else:
            api_key_map = {
                "Microsoft Translator": credentials.get(self.settings.ui.tr('Microsoft Azure'), {}).get('api_key_translator', ""),
                "DeepL": credentials.get(self.settings.ui.tr('DeepL'), {}).get('api_key', ""),
                "Yandex": credentials.get(self.settings.ui.tr('Yandex'), {}).get('api_key', ""),
            }
            api_key = api_key_map.get(translator_key, "")

        if translator_key == 'Google Translate' or translator_key == 'Custom':
            pass
        elif not api_key:
            raise ValueError(f"API key not found for translator: {translator_key}")

        return api_key

    def get_api_url(self, translator_key: str):
        credentials = self.settings.get_credentials()
        api_url = ""

        if 'Custom' in translator_key:
            api_url = credentials.get(self.settings.ui.tr('Custom'), {}).get('api_url', "")

        return api_url<|MERGE_RESOLUTION|>--- conflicted
+++ resolved
@@ -66,20 +66,8 @@
             "Gemini-1.5-Pro": "gemini-1.5-pro-latest"
         }
         return model_map.get(translator_key)
-<<<<<<< HEAD
-
-=======
-        
-    def get_system_prompt(self, source_lang: str, target_lang: str):
-        return f"""You are an expert translator who translates {source_lang} to {target_lang}. You pay attention to style, formality, idioms, slang etc and try to convey it in the way a {target_lang} speaker would understand.
-        BE MORE NATURAL. NEVER USE 당신, 그녀, 그 or its Japanese equivalents.
-        Specifically, you will be translating text OCR'd from a comic. The OCR is not perfect and as such you may receive text with typos or other mistakes.
-        To aid you and provide context, You may be given the image of the page and/or extra context about the comic. You will be given a json string of the detected text blocks and the text to translate. Return the json string with the texts translated. DO NOT translate the keys of the json. For each block:
-        - If it's already in {target_lang} or looks like gibberish, OUTPUT IT AS IT IS instead
-        - DO NOT give explanations
-        Do Your Best! I'm really counting on you."""
-    
->>>>>>> 553dadec
+
+    
     def get_deepseek_translation(self, user_prompt: str, system_prompt: str):
         message = [
             {"role": "system", "content": [{"type": "text", "text": system_prompt}]},
