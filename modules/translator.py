import numpy as np
from typing import List
from .utils.textblock import TextBlock
from .rendering.render import cv2_to_pil
from .utils.translator_utils import encode_image_array, get_raw_text, \
    set_texts_from_json, get_llm_client, MODEL_MAP
from .utils.pipeline_utils import get_language_code
from deep_translator import GoogleTranslator, YandexTranslator, MicrosoftTranslator
import deepl

from .sys_prompt import get_system_prompt


class Translator:
    def __init__(self, main_page, source_lang: str = "", target_lang: str = ""):
        self.main_page = main_page
        self.settings = main_page.settings_page

        self.translator_key = self.get_translator_key(self.settings.get_tool_selection('translator'))

        self.source_lang = source_lang 
        self.source_lang_en = self.get_english_lang(main_page, self.source_lang)
        self.target_lang = target_lang
        self.target_lang_en = self.get_english_lang(main_page, self.target_lang)

        self.api_key = self.get_api_key(self.translator_key)
        self.api_url = self.get_api_url(self.translator_key)
        self.client = get_llm_client(self.translator_key, self.api_key, self.api_url)

        self.img_as_llm_input = self.settings.get_llm_settings()['image_input_enabled']

    def get_translator_key(self, localized_translator: str) -> str:
        # Map localized translator names to keys
        translator_map = {
            self.settings.ui.tr("Custom"): "Custom",
            self.settings.ui.tr("Deepseek-v3"): "Deepseek-v3",
            self.settings.ui.tr("GPT-4o"): "GPT-4o",
            self.settings.ui.tr("GPT-4o mini"): "GPT-4o mini",
            self.settings.ui.tr("Claude-3-Opus"): "Claude-3-Opus",
            self.settings.ui.tr("Claude-3.7-Sonnet"): "Claude-3.7-Sonnet",
            self.settings.ui.tr("Claude-3.5-Haiku"): "Claude-3.5-Haiku",
            self.settings.ui.tr("Gemini-2.0-Flash-Lite"): "Gemini-2.0-Flash-Lite",
            self.settings.ui.tr("Gemini-2.0-Flash"): "Gemini-2.0-Flash",
            self.settings.ui.tr("Gemini-2.0-Pro"): "Gemini-2.0-Pro",
            self.settings.ui.tr("Google Translate"): "Google Translate",
            self.settings.ui.tr("Microsoft Translator"): "Microsoft Translator",
            self.settings.ui.tr("DeepL"): "DeepL",
            self.settings.ui.tr("Yandex"): "Yandex"
        }
        return translator_map.get(localized_translator, localized_translator)

    def get_english_lang(self, main_page, translated_lang: str) -> str:
        return main_page.lang_mapping.get(translated_lang, translated_lang)

    def get_llm_model(self, translator_key: str):
        credentials = self.settings.get_credentials()
        custom_model = credentials.get(self.settings.ui.tr('Custom'), {}).get('model', '')

<<<<<<< HEAD
        model_map = {
            "Custom": custom_model,
            "Deepseek-v3": "deepseek-v3", 
            "GPT-4o": "gpt-4o",
            "GPT-4o mini": "gpt-4o-mini",
            "Claude-3-Opus": "claude-3-opus-20240229",
            "Claude-3.7-Sonnet": "claude-3-7-sonnet-20250219",
            "Claude-3.5-Haiku": "claude-3-5-haiku-20241022",
            "Gemini-2.0-Flash-Lite": "gemini-2.0-flash-lite",
            "Gemini-2.0-Flash": "gemini-2.0-flash",
            "Gemini-2.0-Pro": "gemini-2.0-pro-exp-02-05"
        }
=======
        model_map = MODEL_MAP.copy()
        model_map["Custom"] = custom_model
        
>>>>>>> 5959ad8e
        return model_map.get(translator_key)

    
    def get_deepseek_translation(self, user_prompt: str, system_prompt: str):
        message = [
            {"role": "system", "content": [{"type": "text", "text": system_prompt}]},
            {"role": "user", "content": [{"type": "text", "text": user_prompt}]}
        ]

        response = self.client.chat.completions.create(
            model="deepseek-chat",
            messages=message,
            temperature=0.7,
            max_tokens=1000,
        )
        translated = response.choices[0].message.content
        return translated
    
    def get_gpt_translation(self, user_prompt: str, model: str, system_prompt: str, image: np.ndarray):
        encoded_image = encode_image_array(image)

        if self.img_as_llm_input:
            message = [
                    {"role": "system", "content": [{"type": "text", "text": system_prompt}]},
                    {"role": "user", "content": [{"type": "text", "text": user_prompt}, {"type": "image_url", "image_url": {"url": f"data:image/png;base64,{encoded_image}"}}]}
                ]
        else:
            message = [
                    {"role": "system", "content": [{"type": "text", "text": system_prompt}]},
                    {"role": "user", "content": [{"type": "text", "text": user_prompt}]}
                ]

        response = self.client.chat.completions.create(
            model=model,
            messages=message,
            temperature=1,
            max_tokens=5000,
        )

        translated = response.choices[0].message.content
        return translated
    
    def get_claude_translation(self, user_prompt: str, model: str, system_prompt: str, image: np.ndarray):
        encoded_image = encode_image_array(image)
        media_type = "image/png"

        if self.img_as_llm_input:
            message = [
                {"role": "user", "content": [{"type": "text", "text": user_prompt}, {"type": "image", "source": {"type": "base64", "media_type": media_type, "data": encoded_image}}]}
            ]
        else:
            message = [{"role": "user", "content": [{"type": "text", "text": user_prompt}]}]

        response = self.client.messages.create(
            model = model,
            system = system_prompt,
            messages=message,
            temperature=1,
            max_tokens=5000,
        )
        translated = response.content[0].text
        return translated
    
    def get_gemini_translation(self, user_prompt: str, model: str, system_prompt: str, image):
        generation_config = {
            "temperature": 1,
            "top_p": 0.95,
            "top_k": 5,
            "max_output_tokens": 5000,
            }
        
        safety_settings = [
            {
                "category": "HARM_CATEGORY_HARASSMENT",
                "threshold": "BLOCK_NONE" 
                },
            {
                "category": "HARM_CATEGORY_HATE_SPEECH",
                "threshold": "BLOCK_NONE" 
                },
            {
                "category": "HARM_CATEGORY_SEXUALLY_EXPLICIT",
                "threshold": "BLOCK_NONE" 
                },
            {
                "category": "HARM_CATEGORY_DANGEROUS_CONTENT",
                "threshold": "BLOCK_NONE" 
                },
        ]

        model_instance = self.client.GenerativeModel(model_name = model, generation_config=generation_config, system_instruction=system_prompt, safety_settings=safety_settings)
        chat = model_instance.start_chat(history=[])
        if self.img_as_llm_input:
            chat.send_message([image, user_prompt])
        else:
            chat.send_message([user_prompt])
        response = chat.last.text

        return response
    
    def translate(self, blk_list: List[TextBlock], image: np.ndarray, extra_context: str):
        source_lang_code = get_language_code(self.source_lang_en)
        target_lang_code = get_language_code(self.target_lang_en)

        # Non LLM Based
        if self.translator_key in ["Google Translate", "DeepL", "Yandex", "Microsoft Translator"]:
            for blk in blk_list:
                text = blk.text.replace(" ", "") if 'zh' in source_lang_code.lower() or source_lang_code.lower() == 'ja' else blk.text
                if self.translator_key == "Google Translate":
                    translation = GoogleTranslator(source='auto', target=target_lang_code).translate(text)
                elif self.translator_key == "Yandex":
                    translation = YandexTranslator(source='auto', target=target_lang_code, api_key=self.api_key).translate(text)
                elif self.translator_key == "Microsoft Translator":
                    credentials = self.settings.get_credentials("Microsoft Azure")
                    region = credentials['region_translator']
                    translation = MicrosoftTranslator(source_lang_code, target_lang_code, self.api_key, region).translate(text)
                else:  # DeepL
                    trans = deepl.Translator(self.api_key)
                    if self.target_lang == self.main_page.tr("Simplified Chinese"):
                        result = trans.translate_text(text, source_lang=source_lang_code, target_lang="zh")
                    elif self.target_lang == self.main_page.tr("English"):
                        result = trans.translate_text(text, source_lang=source_lang_code, target_lang="EN-US")
                    else:
                        result = trans.translate_text(text, source_lang=source_lang_code, target_lang=target_lang_code)
                    translation = result.text

                if translation is not None:
                    blk.translation = translation
        
        # Handle LLM based translations
        else:
            model = self.get_llm_model(self.translator_key)
            entire_raw_text = get_raw_text(blk_list)
            system_prompt = get_system_prompt(self.source_lang, self.target_lang)
            user_prompt = f"{extra_context}\nMake the translation sound as natural as possible.\nTranslate this:\n{entire_raw_text}"

            if 'Custom' in self.translator_key:
                entire_translated_text = self.get_gpt_translation(user_prompt, model, system_prompt, image)
            elif 'Deepseek' in self.translator_key:
                entire_translated_text = self.get_deepseek_translation(user_prompt, system_prompt)
            elif 'GPT' in self.translator_key:
                entire_translated_text = self.get_gpt_translation(user_prompt, model, system_prompt, image)
            elif 'Claude' in self.translator_key:
                entire_translated_text = self.get_claude_translation(user_prompt, model, system_prompt, image)
            elif 'Gemini' in self.translator_key:
                image = cv2_to_pil(image)
                entire_translated_text = self.get_gemini_translation(user_prompt, model, system_prompt, image)

            set_texts_from_json(blk_list, entire_translated_text)

        return blk_list
    
    def get_api_key(self, translator_key: str):
        credentials = self.settings.get_credentials()

        api_key = ""

        if 'Custom' in translator_key:
            api_key = credentials.get(self.settings.ui.tr('Custom'), {}).get('api_key', "")
        elif 'Deepseek' in translator_key:
            api_key = credentials.get(self.settings.ui.tr('Deepseek'), {}).get('api_key', "")
        elif 'GPT' in translator_key:
            api_key = credentials.get(self.settings.ui.tr('Open AI GPT'), {}).get('api_key', "")
        elif 'Claude' in translator_key:
            api_key = credentials.get(self.settings.ui.tr('Anthropic Claude'), {}).get('api_key', "")
        elif 'Gemini' in translator_key:
            api_key = credentials.get(self.settings.ui.tr('Google Gemini'), {}).get('api_key', "")
        else:
            api_key_map = {
                "Microsoft Translator": credentials.get(self.settings.ui.tr('Microsoft Azure'), {}).get('api_key_translator', ""),
                "DeepL": credentials.get(self.settings.ui.tr('DeepL'), {}).get('api_key', ""),
                "Yandex": credentials.get(self.settings.ui.tr('Yandex'), {}).get('api_key', ""),
            }
            api_key = api_key_map.get(translator_key, "")

        if translator_key == 'Google Translate' or translator_key == 'Custom':
            pass
        elif not api_key:
            raise ValueError(f"API key not found for translator: {translator_key}")

        return api_key

    def get_api_url(self, translator_key: str):
        credentials = self.settings.get_credentials()
        api_url = ""

        if 'Custom' in translator_key:
            api_url = credentials.get(self.settings.ui.tr('Custom'), {}).get('api_url', "")

        return api_url<|MERGE_RESOLUTION|>--- conflicted
+++ resolved
@@ -56,7 +56,6 @@
         credentials = self.settings.get_credentials()
         custom_model = credentials.get(self.settings.ui.tr('Custom'), {}).get('model', '')
 
-<<<<<<< HEAD
         model_map = {
             "Custom": custom_model,
             "Deepseek-v3": "deepseek-v3", 
@@ -69,11 +68,6 @@
             "Gemini-2.0-Flash": "gemini-2.0-flash",
             "Gemini-2.0-Pro": "gemini-2.0-pro-exp-02-05"
         }
-=======
-        model_map = MODEL_MAP.copy()
-        model_map["Custom"] = custom_model
-        
->>>>>>> 5959ad8e
         return model_map.get(translator_key)
 
     
